# Copyright 2022 MosaicML Composer authors
# SPDX-License-Identifier: Apache-2.0

import numpy as np
import pytest
import torch

from composer.algorithms import CutMix
from composer.algorithms.cutmix.cutmix import _rand_bbox, cutmix_batch
from composer.core import Event
from composer.models import ComposerClassifier


# (N, C, d1, d2, num_classes)
@pytest.fixture(params=[(7, 11, 3, 5, 10)])
def fake_data(request):
    # Generate some fake data
    N, C, d1, d2, num_classes = request.param
    x_fake = torch.randn(N, C, d1, d2)
    y_fake = torch.randint(num_classes, size=(N,))
    indices = torch.randperm(N)
    return x_fake, y_fake, indices


def validate_cutmix(x, y, indices, x_cutmix, y_perm, bbox):
    # Create shuffled version of x, y for reference checking
    x_perm = x[indices]
    y_perm_ref = y[indices]

    # Explicitly check that the pixels and labels have been mixed correctly.
    for i in range(x.size(0)):  # Grab N
        # Check every pixel of the input data
        for j in range(x.size(2)):
            for k in range(x.size(3)):
                if (j >= bbox[0] and j < bbox[2]) and (k >= bbox[1] and k < bbox[3]):
                    torch.testing.assert_allclose(x_perm[i, :, j, k], x_cutmix[i, :, j, k])
                else:
                    torch.testing.assert_allclose(x[i, :, j, k], x_cutmix[i, :, j, k])
    # Check the label
    torch.testing.assert_allclose(y_perm_ref, y_perm)


@pytest.mark.parametrize('alpha', [0.2, 1])
@pytest.mark.parametrize('uniform_sampling', [True, False])
@pytest.mark.parametrize('interpolate_loss', [True, False])
class TestCutMix:

    def test_cutmix(self, fake_data, alpha, uniform_sampling, interpolate_loss):
        # Generate fake data
        x_fake, y_fake, indices = fake_data

        # Get lambda based on alpha hparam
        cutmix_lambda = np.random.beta(alpha, alpha)
        # Get a random bounding box based on cutmix_lambda
        cx = np.random.randint(x_fake.shape[2])
        cy = np.random.randint(x_fake.shape[3])
        bbx1, bby1, bbx2, bby2 = _rand_bbox(W=x_fake.shape[2],
                                            H=x_fake.shape[3],
                                            cutmix_lambda=cutmix_lambda,
                                            cx=cx,
                                            cy=cy,
                                            uniform_sampling=uniform_sampling)
        bbox = (bbx1, bby1, bbx2, bby2)
        # Adjust lambda
        cutmix_lambda = 1 - ((bbx2 - bbx1) * (bby2 - bby1) / (x_fake.size()[-1] * x_fake.size()[-2]))

        # Apply cutmix
        x_cutmix, y_perm, _, _ = cutmix_batch(x_fake,
                                              y_fake,
                                              alpha=1.0,
                                              bbox=bbox,
                                              indices=indices,
                                              uniform_sampling=uniform_sampling)

        # Validate results
        validate_cutmix(x=x_fake, y=y_fake, indices=indices, x_cutmix=x_cutmix, y_perm=y_perm, bbox=bbox)

    def test_cutmix_algorithm(self, fake_data, alpha, uniform_sampling, minimal_state, empty_logger, interpolate_loss):
        # Generate fake data
        x_fake, y_fake, _ = fake_data

        algorithm = CutMix(alpha=alpha, uniform_sampling=uniform_sampling, interpolate_loss=interpolate_loss)
        state = minimal_state
        state.model = ComposerClassifier(torch.nn.Flatten())
        state.batch = (x_fake, y_fake)

        # Apply algo, use test hooks to specify indices and override internally generated interpolation lambda for testability
        algorithm.apply(Event.BEFORE_FORWARD, state, empty_logger)

        x, _ = state.batch
        y_perm = algorithm._permuted_target
        # Validate results
<<<<<<< HEAD
        validate_cutmix(x=x_fake, y=y_fake, indices=algorithm._indices, x_cutmix=x, y_perm=y_perm, bbox=algorithm._bbox)


def test_cutmix_hparams():
    hparams = CutMixHparams(alpha=1.0)
    algorithm = hparams.initialize_object()
    assert isinstance(algorithm, CutMix)
=======
        validate_cutmix(x=x_fake,
                        y=y_fake,
                        indices=algorithm._indices,
                        x_cutmix=x,
                        y_cutmix=y,
                        cutmix_lambda=algorithm._cutmix_lambda,
                        bbox=algorithm._bbox,
                        num_classes=algorithm.num_classes)


def test_cutmix_nclasses(minimal_state, empty_logger):
    algorithm = CutMix(alpha=1.0, num_classes=10)

    state = minimal_state
    state.model = SimpleConvModel(num_classes=10)
    state.batch = (torch.ones((1, 1, 1, 1)), torch.Tensor([2]))

    algorithm.apply(Event.INIT, state, empty_logger)
    algorithm.apply(Event.AFTER_DATALOADER, state, empty_logger)
>>>>>>> 8773fd86
<|MERGE_RESOLUTION|>--- conflicted
+++ resolved
@@ -90,32 +90,4 @@
         x, _ = state.batch
         y_perm = algorithm._permuted_target
         # Validate results
-<<<<<<< HEAD
-        validate_cutmix(x=x_fake, y=y_fake, indices=algorithm._indices, x_cutmix=x, y_perm=y_perm, bbox=algorithm._bbox)
-
-
-def test_cutmix_hparams():
-    hparams = CutMixHparams(alpha=1.0)
-    algorithm = hparams.initialize_object()
-    assert isinstance(algorithm, CutMix)
-=======
-        validate_cutmix(x=x_fake,
-                        y=y_fake,
-                        indices=algorithm._indices,
-                        x_cutmix=x,
-                        y_cutmix=y,
-                        cutmix_lambda=algorithm._cutmix_lambda,
-                        bbox=algorithm._bbox,
-                        num_classes=algorithm.num_classes)
-
-
-def test_cutmix_nclasses(minimal_state, empty_logger):
-    algorithm = CutMix(alpha=1.0, num_classes=10)
-
-    state = minimal_state
-    state.model = SimpleConvModel(num_classes=10)
-    state.batch = (torch.ones((1, 1, 1, 1)), torch.Tensor([2]))
-
-    algorithm.apply(Event.INIT, state, empty_logger)
-    algorithm.apply(Event.AFTER_DATALOADER, state, empty_logger)
->>>>>>> 8773fd86
+        validate_cutmix(x=x_fake, y=y_fake, indices=algorithm._indices, x_cutmix=x, y_perm=y_perm, bbox=algorithm._bbox)