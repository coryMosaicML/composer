<br />
<p align="center">
    <a href="https://github.com/mosaicml/composer#gh-light-mode-only" class="only-light">
      <img src="https://storage.googleapis.com/docs.mosaicml.com/images/header_light.svg" width="50%"/>
    </a>
    <!-- SETUPTOOLS_LONG_DESCRIPTION_HIDE_BEGIN -->
    <a href="https://github.com/mosaicml/composer#gh-dark-mode-only" class="only-dark">
      <img src="https://storage.googleapis.com/docs.mosaicml.com/images/header_dark.svg" width="50%"/>
    </a>
    <!-- SETUPTOOLS_LONG_DESCRIPTION_HIDE_END -->
</p>

<h2><p align="center">A PyTorch Library for Efficient Neural Network Training</p></h2>
<h3><p align="center">Train Faster, Reduce Cost, Get Better Models</p></h3>

<h4><p align='center'>
<a href="https://www.mosaicml.com">[Website]</a>
- <a href="https://docs.mosaicml.com/en/stable/getting_started/installation.html">[Getting Started]</a>
- <a href="https://docs.mosaicml.com/">[Docs]</a>
- <a href="https://docs.mosaicml.com/en/stable/method_cards/methods_overview.html">[Methods]</a>
- <a href="https://www.mosaicml.com/team">[We're Hiring!]</a>
</p></h4>

<p align="center">
    <a href="https://pypi.org/project/mosaicml/">
        <img alt="PyPi Version" src="https://img.shields.io/pypi/pyversions/mosaicml">
    </a>
    <a href="https://pypi.org/project/mosaicml/">
        <img alt="PyPi Package Version" src="https://img.shields.io/pypi/v/mosaicml">
    </a>
    <a href="https://pypi.org/project/mosaicml/">
        <img alt="PyPi Downloads" src="https://img.shields.io/pypi/dm/mosaicml">
    </a>
    <a href="https://docs.mosaicml.com/en/stable/">
        <img alt="Documentation" src="https://readthedocs.org/projects/composer/badge/?version=stable">
    </a>
    <a href="https://join.slack.com/t/mosaicml-community/shared_invite/zt-w0tiddn9-WGTlRpfjcO9J5jyrMub1dg">
        <img alt="Chat @ Slack" src="https://img.shields.io/badge/slack-chat-2eb67d.svg?logo=slack">
    </a>
    <a href="https://github.com/mosaicml/composer/blob/dev/LICENSE">
        <img alt="License" src="https://img.shields.io/badge/License-Apache%202.0-green.svg?logo=slack">
    </a>
</p>
<br />

# 👋 Welcome

Composer is a library written in PyTorch that enables you to <b>train neural networks faster, at lower cost, and to higher accuracy</b>. We've implemented more than two dozen speed-up methods that can be applied to your training loop in just a few lines of code, or used with our built-in Trainer. We continually integrate the latest state-of-the-art in efficient neural network training.

Composer features:
- 20+ methods for speeding up training networks for computer vision and language modeling. Don't waste hours trying to reproduce research papers when Composer has done the work for you.
- An easy-to-use trainer that has been written to be as performant as possible and [integrates best practices](https://www.mosaicml.com/blog/5-best-practices-for-efficient-model-training) for efficient training.
- Functional forms of all of our speedup methods that allow you to integrate them into your existing training loop.
- Strong, _reproducible_ baselines to get you started as quickly as possible.

## Benefits

<p align="center">
  <a href="https://storage.googleapis.com/docs.mosaicml.com/images/composer_graph_light_06212022.svg?ref=Fiey0Xei#gh-light-mode-only" class="only-light">
    <img src="https://storage.googleapis.com/docs.mosaicml.com/images/composer_graph_light_06212022.svg?ref=Fiey0Xei" width="75%"/>
  </a>
  <!-- link to the light mode image even on dark mode, so it will be readable in a new tab -->
  <!-- SETUPTOOLS_LONG_DESCRIPTION_HIDE_BEGIN -->
  <a href="https://storage.googleapis.com/docs.mosaicml.com/images/composer_graph_dark_06212022.svg?ref=Fiey0Xei#gh-dark-mode-only" class="only-dark">
    <img src="https://storage.googleapis.com/docs.mosaicml.com/images/composer_graph_dark_06212022.svg?ref=Fiey0Xei" width="75%"/>
  </a>
  <!-- SETUPTOOLS_LONG_DESCRIPTION_HIDE_END -->
</p>

With no additional tuning, you can apply our methods to:
<!-- start numbers -->
- Train ResNet-50 on ImageNet to the standard 76.6% top-one accuracy for \$15 in 27 minutes (_with vanilla PyTorch:_ \$116 in 3.5 hours) on AWS.
- Train GPT-2 125M to a the standard perplexity of 24.11 for \$145 in 4.5 hours (_with vanilla PyTorch_: \$255 in 7.8 hours) on AWS.
- Train DeepLab-v3 on ADE20k to the standard mean IOU of 45.7 for \$36 in 1.1 hours (_with vanilla PyTorch_: \$110 in 3.5 hours on AWS)
<!-- end numbers -->

# 🚀 Quickstart

## 💾 Installation
Composer is available with Pip:

<!--pytest-codeblocks:skip-->
```bash
pip install mosaicml
```
Alternatively, install Composer with Conda:

<!--pytest-codeblocks:skip-->
```bash
conda install -c mosaicml mosaicml
```
---

## 🚌 Usage

You can use Composer's speedup methods in two ways:

* Through a standalone **Functional API** (similar to `torch.nn.functional`) that allows you to integrate them into your existing training code.
* Using Composer's built-in **Trainer**, which is designed to be performant and automatically takes care of many of the low-level details of using speedup methods.

### Example: Functional API [![Open In Colab](https://colab.research.google.com/assets/colab-badge.svg)](https://colab.research.google.com/github/mosaicml/composer/blob/dev/examples/functional_api.ipynb)

Integrate our speed-up methods into your training loop with just a few lines of code, and see the results. Here we easily apply [BlurPool](https://docs.mosaicml.com/en/stable/method_cards/blurpool.html) and SqueezeExcite:

<!-- begin_example_1 --->
```python
import composer.functional as cf
from torchvision import models

my_model = models.resnet18()

# add blurpool and squeeze excite layers
my_model = cf.apply_blurpool(my_model)
my_model = cf.apply_squeeze_excite(my_model)

# your own training code starts here
```
<!-- end_example_1 --->

For more examples, see the [Composer Functional API Colab notebook](https://colab.research.google.com/github/mosaicml/composer/blob/dev/examples/functional_api.ipynb) and [Functional API guide](https://docs.mosaicml.com/en/latest/functional_api.html).

### Example: Trainer [![Open In Colab](https://colab.research.google.com/assets/colab-badge.svg)](https://colab.research.google.com/github/mosaicml/composer/blob/dev/examples/getting_started.ipynb)

For the best experience and the most efficient possible training, we recommend using Composer's built-in trainer, which automatically takes care of the low-level details of using speedup methods and provides useful abstractions that facilitate rapid experimentation.

<!-- begin_example_2 --->
<!-- TODO: Address timeouts -->
<!--pytest-codeblocks:skip-->
```python
from torch.utils.data import DataLoader
from torchvision import datasets, transforms

from composer import Trainer
from composer.algorithms import BlurPool, ChannelsLast, CutMix, LabelSmoothing
from composer.models import MNIST_Classifier

transform = transforms.Compose([transforms.ToTensor()])
train_dataset = datasets.MNIST("data", download=True, train=True, transform=transform)
eval_dataset = datasets.MNIST("data", download=True, train=False, transform=transform)
train_dataloader = DataLoader(train_dataset, batch_size=128)
eval_dataloader = DataLoader(eval_dataset, batch_size=128)

trainer = Trainer(
    model=MNIST_Classifier(num_classes=10),
    train_dataloader=train_dataloader,
    eval_dataloader=eval_dataloader,
    max_duration="2ep",
    algorithms=[
        BlurPool(replace_convs=True, replace_maxpools=True, blur_first=True),
        ChannelsLast(),
        CutMix(alpha=1.0),
        LabelSmoothing(smoothing=0.1),
    ]
)
trainer.fit()
```
<!-- end_example_2 -->

Composer's built-in [trainer](https://docs.mosaicml.com/en/stable/trainer/using_the_trainer.html) makes it easy to **add multiple speedup methods in a single line of code!**
Trying out new methods or combinations of methods is as easy as changing a single list.
As we continually implement more methods, they will be easy for you to add to your code.

For concrete examples of methods in Composer, here are some ([_see here for all_](https://docs.mosaicml.com/en/latest/trainer/algorithms.html)) speedup methods currently in Composer:

Name|Attribution|tl;dr|Example Benchmark|Speed Up*|
----|-----------|-----|---------|---------|
[Alibi](https://github.com/mosaicml/composer/tree/dev/composer/algorithms/alibi)|[Press et al, 2021](https://arxiv.org/abs/2108.12409)|Replace attention with AliBi.|GPT-2|1.5x
[BlurPool](https://github.com/mosaicml/composer/tree/dev/composer/algorithms/blurpool)|[Zhang, 2019](https://arxiv.org/abs/1904.11486)|Applies an anti-aliasing filter before every downsampling operation.|ResNet-101|1.2x
[ChannelsLast](https://github.com/mosaicml/composer/tree/dev/composer/algorithms/channels_last)|[PyTorch](https://pytorch.org/tutorials/intermediate/memory_format_tutorial.html)|Uses channels last memory format (NHWC).|ResNet-101|1.5x
[CutOut](https://docs.mosaicml.com/en/latest/method_cards/cutout.html)|[DeVries et al, 2017](https://arxiv.org/abs/1708.04552)|Randomly erases rectangular blocks from the image.|ResNet-101|1.2x
[LabelSmoothing](https://github.com/mosaicml/composer/tree/dev/composer/algorithms/label_smoothing)|[Szegedy et al, 2015](https://arxiv.org/abs/1512.00567)|Smooths the labels with a uniform prior|ResNet-101|1.5x
[MixUp](https://github.com/mosaicml/composer/tree/dev/composer/algorithms/mixup)|[Zhang et al, 2017](https://arxiv.org/abs/1710.09412)|Blends pairs of examples and labels.|ResNet-101|1.5x
[RandAugment](https://github.com/mosaicml/composer/tree/dev/composer/algorithms/randaugment)|[Cubuk et al, 2020](https://openaccess.thecvf.com/content_CVPRW_2020/html/w40/Cubuk_Randaugment_Practical_Automated_Data_Augmentation_With_a_Reduced_Search_Space_CVPRW_2020_paper.html)|Applies a series of random augmentations to each image.|ResNet-101|1.3x
[SAM](https://github.com/mosaicml/composer/tree/dev/composer/algorithms/sam)|[Foret et al, 2021](https://arxiv.org/abs/2010.01412)|An optimization strategy that seeks flatter minima.|ResNet-101|1.4x
[SeqLengthWarmup](https://github.com/mosaicml/composer/tree/dev/composer/algorithms/seq_length_warmup)|[Li et al, 2021](https://arxiv.org/abs/2108.06084)|Progressively increase sequence length.|GPT-2|1.2x
[Stochastic Depth](https://docs.mosaicml.com/en/latest/method_cards/stochastic_depth.html)|[Huang et al, 2016](https://arxiv.org/abs/1603.09382)|Replaces a specified layer with a stochastic version that randomly drops the layer or samples during training|ResNet-101|1.1x
<p align="right">* = time-to-train to the same quality as the baseline.</p>

## 🛠 Building Speedup Recipes

Given two methods that speed up training by 1.5x each, do they combine to provide a 2.25x (1.5x * 1.5x) speedup? Not necessarily.
They may optimize the [same part of the training process](https://en.wikipedia.org/wiki/Amdahl's_law) and lead to diminishing returns, or they may even interact in ways that prove detrimental.
Determining which methods to compose together isn't as simple as assembling a set of methods that perform best individually.

**We have come up with compositions of methods that work especially well together** through rigorous exploration of the design space of recipes and research on the science behind composition.
The [MosaicML Explorer](https://app.mosaicml.com/) contains all of the data we have collected so far on composition, and it highlights the compositions of methods that are _pareto-optimal_ - that provide the **best possible tradeoffs between training time or cost and the quality of the trained model**.
Whether you want to reach the same quality faster or get better quality within your current budget, Explorer can help you decide which speedup methods to use.
We update this data regularly as we add new methods and develop better recipes.

<p align="center">
<img src="https://storage.googleapis.com/docs.mosaicml.com/images/methods/explorer.png"/>
</p>

As an example, here are two performant recipes, one for ResNet-101 on ImageNet, and the other for GPT-2 on OpenWebText, on 8xA100s:

### ResNet-101

Name|Functional|tl;dr|Benchmark|Speed Up
----|----------|-----|---------|--------
[Blur Pool](https://github.com/mosaicml/composer/tree/dev/composer/algorithms/blurpool)|`cf.apply_blurpool`|[Applies an anti-aliasing filter before every downsampling operation.](https://arxiv.org/abs/1904.11486)|ResNet-101|1.2x
[Channels Last](https://github.com/mosaicml/composer/tree/dev/composer/algorithms/channels_last)|`cf.apply_`<br>`channels_last`|[Uses channels last memory format (NHWC).](https://pytorch.org/tutorials/intermediate/memory_format_tutorial.html)|ResNet-101|1.5x
[Label Smoothing](https://github.com/mosaicml/composer/tree/dev/composer/algorithms/label_smoothing)|`cf.smooth_labels`|[Smooths the labels with a uniform prior.](https://arxiv.org/abs/1512.00567)|ResNet-101|1.5x
[MixUp](https://github.com/mosaicml/composer/tree/dev/composer/algorithms/mixup)|`CF.mixup_batch`|[Blends pairs of examples and labels.](https://arxiv.org/abs/1710.09412)|ResNet-101|1.5x
[Progressive Resizing](https://github.com/mosaicml/composer/tree/dev/composer/algorithms/progressive_resizing)|`cf.resize_batch`|[Increases the input image size during training.](https://github.com/fastai/fastbook/blob/780b76bef3127ce5b64f8230fce60e915a7e0735/07_sizing_and_tta.ipynb)|ResNet-101|1.3x
[SAM](https://github.com/mosaicml/composer/tree/dev/composer/algorithms/sam)|`N/A`|[SAM optimizer measures sharpness of optimization space.](https://arxiv.org/abs/2010.01412)|ResNet-101|1.5x
**Composition** | `N/A` | **Cheapest: \$49 @ 78.1% Acc** | **ResNet-101** | **3.5x**

### GPT-2

Name|Functional|tl;dr|Benchmark|Speed Up
----|----------|-----|---------|--------
[Alibi](https://github.com/mosaicml/composer/tree/dev/composer/algorithms/alibi)|`cf.apply_alibi`|[Replace attention with AliBi.](https://arxiv.org/abs/2108.12409)|GPT-2|1.6x
[Seq Length Warmup](https://github.com/mosaicml/composer/tree/dev/composer/algorithms/seq_length_warmup)|`cf.set_batch_`<br>`sequence_length`|[Progressively increase sequence length.](https://arxiv.org/abs/2108.06084)|GPT-2|1.5x
**Composition** | `N/A` | **Cheapest: \$145 @ 24.11 PPL** | **GPT-2** | **1.7x**

# ⚙️ What benchmarks does Composer support?

Composer uses a _benchmark_ as a term to denote a particular model trained on a particular dataset in a standardized, reproducible way. A benchmark is a specific model trained for a task, where a task = dataset + loss function + metric.

We support computer vision and natural language processing use cases, such as (but not limited to) the following. New benchmarks will be added regularly, as will compatibility with existing libraries.

<div class="center">
<table>
<thead>
  <tr>
    <th>Model</th>
    <th>Dataset</th>
    <th>Loss</th>
    <th>Task</th>
    <th>Evaluation Metrics</th>
  </tr>
</thead>
<tbody>
  <tr>
      <td colspan="5" align="center"><b>Computer Vision</b></td>
  </tr>
  <tr>
    <td>ResNet Family</td>
    <td>CIFAR-10</td>
    <td>Cross Entropy</td>
    <td>Image Classification</td>
    <td>Classification Accuracy</td>
  </tr>
  <tr>
    <td>ResNet Family</td>
    <td>ImageNet</td>
    <td>Cross Entropy</td>
    <td>Image Classification</td>
    <td>Classification Accuracy</td>
  </tr>
  <tr>
    <td>EfficientNet Family</td>
    <td>ImageNet</td>
    <td>Cross Entropy</td>
    <td>Image Classification</td>
    <td>Classification Accuracy</td>
  </tr>
  <tr>
    <td>UNet</td>
    <td>BraTS</td>
    <td>Dice Loss</td>
    <td>Image Segmentation</td>
    <td>Dice Coefficient</td>
  </tr>
  <tr>
    <td>DeepLab v3</td>
    <td>ADE20K</td>
    <td>Cross Entropy</td>
    <td>Image Segmentation</td>
    <td>mIoU</td>
  </tr>
  <tr>
      <td align="center" colspan="5"><b>Natural Language Processing</b></td>
  </tr>
  <tr>
    <td>BERT Family</td>
    <td>{Wikipedia &amp; BooksCorpus, C4}</td>
    <td>Cross Entropy</td>
    <td>Masked Language Modeling</td>
    <td>GLUE </td>
  </tr>
  <tr>
    <td>GPT Family</td>
    <td>{OpenWebText, C4}</td>
    <td>Cross Entropy</td>
    <td>Language Modeling<br></td>
    <td>Perplexity</td>
  </tr>
</tbody>
</table>
</div>

# 🤔 Why should I use Composer?

The compute required to train a state-of-the-art machine learning model is [doubling every 6 months](https://arxiv.org/abs/2202.05924), putting these capabilities further and further out of reach for the broader community with each passing day.
Composer addresses this challenge by focusing on training efficiency: it contains cutting-edge speedup methods that modify the training algorithm to reduce the time and cost necessary to train deep learning models.
**When you use Composer, you can rest assured that you are training efficiently.**
We have combed the literature, done the science, and built industrial-grade implementations to ensure this is the case.

Even after these speedup methods are implemented, assembling them together into recipes is nontrivial. We designed Composer with the **right abstractions to composing (and creating new) speedup methods.**

Specifically, Composer's efficiency methods use **two-way callbacks** from ([Howard et al, 2020](https://arxiv.org/abs/2002.04688)) to modify the **entire training state** at particular events in the training loop to effect speed-ups. We handle collisions between methods, the proper order of execution for algorithms, and more.

Through this, our methods can modify:
 - data inputs for batches (data augmentations, sequence length warmup, skipping examples, etc.)
 - neural network architecture (pruning, model surgery, etc.)
 - loss function (label smoothing, MixUp, CutMix, etc.)
 - optimizer (Sharpness Aware Minimization)
 - training dynamics (layer freezing, selective backprop, etc.)

Easily [add your own methods](https://colab.research.google.com/github/mosaicml/composer/blob/dev/examples/custom_speedup_methods.ipynb) or callbacks to instrument any part of the training loop.

# 🧐 Why shouldn’t I use Composer?

* Composer is mostly optimized for computer vision (CV) and natural language processing (NLP) use cases, including [custom models](https://docs.mosaicml.com/en/stable/composer_model.html) and custom datasets. We strongly encourage exploration on integrating our algorithms into new domains, such as reinforcement learning. Feel free to [join our Slack](https://join.slack.com/t/mosaicml-community/shared_invite/zt-w0tiddn9-WGTlRpfjcO9J5jyrMub1dg) and discuss!
* Composer currently supports NVIDIA GPUs. We are adding support for additional hardware platforms, and you should expect more soon.
* Composer is an active and ongoing project. Since Composer is still in alpha, our API may not be stable. We recommend pegging your work to a Composer version, and we will respond quickly to issues posted to this repository.

# 📚 Learn More

Here's some resources actively maintained by the Composer community to help you get started:
<table>
<thead>
  <tr>
      <th><b>Resource</b></th>
      <th><b>Details</b></th>
  </tr>
</thead>
<tbody>
  <tr>
    <td><a href="https://colab.research.google.com/github/mosaicml/composer/blob/dev/examples/getting_started.ipynb" target="_blank" rel="noopener noreferrer">Getting started with our Trainer</a></td>
    <td>An interactive Colab Notebook aimed at teaching users about our Trainer</td>
  </tr>
  <tr>
    <td><a href="https://colab.research.google.com/github/mosaicml/composer/blob/dev/examples/functional_api.ipynb" target="_blank" rel="noopener noreferrer">Getting started with our Functional API</a></td>
    <td>An interactive Colab Notebook aimed at teaching users about our Functional API</td>
  </tr>
  <tr>
    <td><a href="https://colab.research.google.com/github/mosaicml/composer/blob/dev/examples/custom_speedup_methods.ipynb" target="_blank" rel="noopener noreferrer">Building Speedup Methods</a></td>
    <td>An interactive Colab Notebook aimed at teaching users about building speedup methods on top of Composer</td>
  </tr>
  <tr>
    <td><a href="https://colab.research.google.com/github/mosaicml/composer/blob/dev/examples/nlp_models.ipynb" target="_blank" rel="noopener noreferrer">Training BERTs with Composer</a></td>
    <td>An interactive Colab Notebook aimed at helping users learn how to train BERT models with Composer!</td>
  </tr>
  <tr>
    <td><a href="https://mosaicml.com/jobs" target="_blank" rel="noopener noreferrer">We're Hiring!</a></td>
    <td>Join us! 🤩</td>
  </tr>
</tbody>
</table>

If you have any questions, please feel free to reach out to us on [Twitter](https://twitter.com/mosaicml), [email](mailto:community@mosaicml.com), or our [Community Slack](https://join.slack.com/t/mosaicml-community/shared_invite/zt-w0tiddn9-WGTlRpfjcO9J5jyrMub1dg)!

# 💫 Contributors
Composer is part of the broader Machine Learning community, and we welcome any contributions, pull requests, or issues!

<<<<<<< HEAD
To start contributing, see our [Contributing](CONTRIBUTING.md) page.
=======
To start contributing, see our [Contributing](https://github.com/mosaicml/composer/blob/dev/CONTRIBUTING.md) page.
>>>>>>> 8773fd86

# ✍️ Citation
```
@misc{mosaicml2022composer,
    author = {The Mosaic ML Team},
    title = {composer},
    year = {2021},
    howpublished = {\url{https://github.com/mosaicml/composer/}},
}
```<|MERGE_RESOLUTION|>--- conflicted
+++ resolved
@@ -355,11 +355,7 @@
 # 💫 Contributors
 Composer is part of the broader Machine Learning community, and we welcome any contributions, pull requests, or issues!
 
-<<<<<<< HEAD
-To start contributing, see our [Contributing](CONTRIBUTING.md) page.
-=======
 To start contributing, see our [Contributing](https://github.com/mosaicml/composer/blob/dev/CONTRIBUTING.md) page.
->>>>>>> 8773fd86
 
 # ✍️ Citation
 ```
