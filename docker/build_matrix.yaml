--- conflicted
+++ resolved
@@ -88,17 +88,10 @@
   TAGS:
   - mosaicml/composer:latest_cpu
   TARGET: composer_stage
-<<<<<<< HEAD
-  TORCHVISION_VERSION: 0.12.0
-- BASE_IMAGE: nvidia/cuda:11.3.1-cudnn8-devel-ubuntu20.04
-  COMPOSER_INSTALL_COMMAND: mosaicml[all]==0.8.2
-  CUDA_VERSION: 11.3.1
-=======
   TORCHVISION_VERSION: 0.13.0
 - BASE_IMAGE: nvidia/cuda:11.6.2-cudnn8-devel-ubuntu20.04
   COMPOSER_INSTALL_COMMAND: mosaicml[all]==0.8.2
   CUDA_VERSION: 11.6.2
->>>>>>> 5bc07ce8
   PYTHON_VERSION: '3.9'
   PYTORCH_VERSION: 1.12.0
   TAGS:
