# Copyright 2021 MosaicML. All Rights Reserved.

"""Core CutMix classes and functions."""

from __future__ import annotations

import logging
from typing import Optional, Tuple

import numpy as np
import torch
from torch.nn import functional as F

from composer.core.types import Algorithm, Event, Logger, State, Tensor
from composer.models.loss import check_for_index_targets

log = logging.getLogger(__name__)

__all__ = ["CutMix", "cutmix_batch"]


def cutmix_batch(X: Tensor,
                 y: Tensor,
                 n_classes: int,
                 alpha: float = 1.,
                 cutmix_lambda: Optional[float] = None,
                 bbox: Optional[Tuple] = None,
                 indices: Optional[torch.Tensor] = None,
                 uniform_sampling: bool = False) -> Tuple[torch.Tensor, torch.Tensor]:
    """Create new samples using combinations of pairs of samples.

    This is done by masking a region of X, and filling the masked region with a
    permuted copy of x. The cutmix parameter lambda should be chosen from
    a Beta(alpha, alpha) distribution for some parameter alpha > 0. The area of
    the masked region is determined by lambda, and so labels are interpolated accordingly.
    Note that the same lambda is used for all examples within the batch. The original
    paper used a fixed value of alpha = 1.

    Both the original and shuffled labels are returned. This is done because
    for many loss functions (such as cross entropy) the targets are given as
    indices, so interpolation must be handled separately.

    Example:
         .. testcode::

            from composer.algorithms.cutmix import cutmix_batch
            new_input_batch = cutmix_batch(
                X=X_example,
                y=y_example,
                n_classes=1000,
                alpha=1.0
            )

    Args:
        X (Tensor): input tensor of shape (B, d1, d2, ..., dn), B is batch size, d1-dn
            are feature dimensions.
        y (Tensor): target tensor of shape (B, f1, f2, ..., fm), B is batch size, f1-fn
            are possible target dimensions.
<<<<<<< HEAD
        n_classes: total number of classes.
        alpha: parameter for the beta distribution of the cutmix region size.
        cutmix_lambda: optional, fixed size of cutmix region.
        bbox: optional, predetermined (rx1, ry1, rx2, ry2) coords of the bounding box.
        indices: Permutation of the batch indices `1..B`. Used
            for permuting without randomness.
        uniform_sampling (bool, optional): If true, sample the bounding box such that each pixel
            has an equal probability of being mixed. If false, defaults to the
            sampling used in the original paper implementation. Default: False
=======
        n_classes (int): total number of classes.
        alpha (float, optional): parameter for the beta distribution of the cutmix region size. Default: ``1``.
        cutmix_lambda (float, optional): fixed size of cutmix region. Default: ``None``.
        bbox (tuple, optional): predetermined (rx1, ry1, rx2, ry2) coords of the bounding box. Default: ``None``.
        indices (Tensor, optional): Permutation of the batch indices `1..B`. Used
            for permuting without randomness. Default: ``None``.
>>>>>>> 42599682

    Returns:
        X_cutmix: batch of inputs after cutmix has been applied.
        y_cutmix: labels after cutmix has been applied.
    """
    # Create shuffled indicies across the batch in preparation for cutting and mixing.
    # Use given indices if there are any.
    if indices is None:
        shuffled_idx = _gen_indices(X)
    else:
        shuffled_idx = indices

    # Create the new inputs.
    X_cutmix = torch.clone(X)
    # Sample a rectangular box using lambda. Use variable names from the paper.
    if cutmix_lambda is None:
        cutmix_lambda = _gen_cutmix_lambda(alpha)
    if bbox:
        rx, ry, rw, rh = bbox[0], bbox[1], bbox[2], bbox[3]
    else:
        rx, ry, rw, rh = _rand_bbox(X.shape[2], X.shape[3], cutmix_lambda, uniform_sampling=uniform_sampling)
        bbox = (rx, ry, rw, rh)

    # Fill in the box with a part of a random image.
    X_cutmix[:, :, rx:rw, ry:rh] = X_cutmix[shuffled_idx, :, rx:rw, ry:rh]
    # adjust lambda to exactly match pixel ratio. This is an implementation detail taken from
    # the original implementation, and implies lambda is not actually beta distributed.
    adjusted_lambda = _adjust_lambda(cutmix_lambda, X, bbox)

    # Make a shuffled version of y for interpolation
    y_shuffled = y[shuffled_idx]
    # Interpolate between labels using the adjusted lambda
    # First check if labels are indices. If so, convert them to onehots.
    # This is under the assumption that the loss expects torch.LongTensor, which is true for pytorch cross_entropy
    if check_for_index_targets(y):
        y_onehot = F.one_hot(y, num_classes=n_classes)
        y_shuffled_onehot = F.one_hot(y_shuffled, num_classes=n_classes)
        y_cutmix = adjusted_lambda * y_onehot + (1 - adjusted_lambda) * y_shuffled_onehot
    else:
        y_cutmix = adjusted_lambda * y + (1 - adjusted_lambda) * y_shuffled

    return X_cutmix, y_cutmix


class CutMix(Algorithm):
    """`CutMix <https://arxiv.org/abs/1905.04899>`_ trains the network on non-overlapping combinations of pairs of
    examples and iterpolated targets rather than individual examples and targets.

    This is done by taking a non-overlapping combination of a given batch X with a
    randomly permuted copy of X. The area is drawn from a ``Beta(alpha, alpha)``
    distribution.

    Training in this fashion sometimes reduces generalization error.

    Example:
         .. testcode::

            from composer.algorithms import CutMix
            from composer.trainer import Trainer
            cutmix_algorithm = CutMix(num_classes=1000, alpha=1.0)
            trainer = Trainer(
                model=model,
                train_dataloader=train_dataloader,
                eval_dataloader=eval_dataloader,
                max_duration="1ep",
                algorithms=[cutmix_algorithm],
                optimizers=[optimizer]
            )

    Args:
        num_classes (int): the number of classes in the task labels.
        alpha (float, optional): the psuedocount for the Beta distribution used to sample
            area parameters. As ``alpha`` grows, the two samples
            in each pair tend to be weighted more equally. As ``alpha``
            approaches 0 from above, the combination approaches only using
            one element of the pair. Default: ``1``.
    """

    def __init__(self, num_classes: int, alpha: float = 1., uniform_sampling: bool = False):
        self.num_classes = num_classes
        self.alpha = alpha
        self.uniform_sampling = uniform_sampling
        self._indices = torch.Tensor()
        self._cutmix_lambda = 0.0
        self._bbox = tuple()

    def match(self, event: Event, state: State) -> bool:
        """Runs on Event.INIT and Event.AFTER_DATALOADER.

        Args:
            event (:class:`Event`): The current event.
            state (:class:`State`): The current state.
        Returns:
            bool: True if this algorithm should run now.
        """
        return event == Event.AFTER_DATALOADER

    @property
    def indices(self) -> Tensor:
        return self._indices

    @indices.setter
    def indices(self, new_indices: Tensor) -> None:
        self._indices = new_indices

    @property
    def cutmix_lambda(self) -> float:
        return self._cutmix_lambda

    @cutmix_lambda.setter
    def cutmix_lambda(self, new_lambda: float) -> None:
        self._cutmix_lambda = new_lambda

    @property
    def bbox(self) -> Tuple[int, int, int, int]:
        return self._bbox

    @bbox.setter
    def bbox(self, new_bbox: Tuple[int, int, int, int]) -> None:
        self._bbox = new_bbox

    def apply(self, event: Event, state: State, logger: Logger) -> None:
        """Applies CutMix augmentation on State input.

        Args:
            event (Event): the current event
            state (State): the current trainer state
            logger (Logger): the training logger
        """

        input, target = state.batch_pair
        assert isinstance(input, Tensor) and isinstance(target, Tensor), \
            "Multiple tensors for inputs or targets not supported yet."
        alpha = self.alpha

        self.indices = _gen_indices(input)
        self.cutmix_lambda = _gen_cutmix_lambda(alpha)
        self.bbox = _rand_bbox(input.shape[2],
                               input.shape[3],
                               self.cutmix_lambda,
                               uniform_sampling=self.uniform_sampling)
        self.cutmix_lambda = _adjust_lambda(self.cutmix_lambda, input, self.bbox)

        new_input, new_target = cutmix_batch(X=input,
                                             y=target,
                                             n_classes=self.num_classes,
                                             alpha=alpha,
                                             cutmix_lambda=self.cutmix_lambda,
                                             bbox=self.bbox,
                                             indices=self.indices)

        state.batch = (new_input, new_target)


def _gen_indices(x: Tensor) -> Tensor:
    """Generates indices of a random permutation of elements of a batch.

    Args:
        x: input tensor of shape (B, d1, d2, ..., dn), B is batch size, d1-dn
            are feature dimensions.

    Returns:
        indices: A random permutation of the batch indices.
    """
    return torch.randperm(x.shape[0])


def _gen_cutmix_lambda(alpha: float) -> float:
    """Generates lambda from ``Beta(alpha, alpha)``

    Args:
        alpha: Parameter for the Beta(alpha, alpha) distribution

    Returns:
        cutmix_lambda: Lambda parameter for performing cutmix.
    """
    # First check if alpha is positive.
    assert alpha >= 0
    # Draw the area parameter from a beta distribution.
    # Check here is needed because beta distribution requires alpha > 0
    # but alpha = 0 is fine for cutmix.
    if alpha == 0:
        cutmix_lambda = 0
    else:
        cutmix_lambda = np.random.beta(alpha, alpha)
    return cutmix_lambda


def _rand_bbox(W: int,
               H: int,
               cutmix_lambda: float,
               cx: Optional[int] = None,
               cy: Optional[int] = None,
               uniform_sampling: bool = False) -> Tuple[int, int, int, int]:
    """Randomly samples a bounding box with area determined by cutmix_lambda.

    Adapted from original implementation https://github.com/clovaai/CutMix-PyTorch

    Args:
        W: Width of the image
        H: Height of the image
        cutmix_lambda: Lambda param from cutmix, used to set the area of the box.
        cx: Optional x coordinate of the center of the box.
        cy: Optional y coordinate of the center of the box.
        uniform_sampling: If true, sample the bounding box such that each pixel
            has an equal probability of being mixed. If false, defaults to the
            sampling used in the original paper implementation.

    Returns:
        bbx1: Leftmost edge of the bounding box
        bby1: Top edge of the bounding box
        bbx2: Rightmost edge of the bounding box
        bby2: Bottom edge of the bounding box
    """
    cut_ratio = np.sqrt(1.0 - cutmix_lambda)
    cut_w = int(W * cut_ratio)
    cut_h = int(H * cut_ratio)

    # uniform
    if cx is None:
        if uniform_sampling is True:
            cx = np.random.randint(-cut_w // 2, high=W + cut_w // 2)
        else:
            cx = np.random.randint(W)
    if cy is None:
        if uniform_sampling is True:
            cy = np.random.randint(-cut_h // 2, high=H + cut_h // 2)
        else:
            cy = np.random.randint(H)

    bbx1 = np.clip(cx - cut_w // 2, 0, W)
    bby1 = np.clip(cy - cut_h // 2, 0, H)
    bbx2 = np.clip(cx + cut_w // 2, 0, W)
    bby2 = np.clip(cy + cut_h // 2, 0, H)

    return bbx1, bby1, bbx2, bby2


def _adjust_lambda(cutmix_lambda: float, x: Tensor, bbox: Tuple) -> float:
    """Rescale the cutmix lambda according to the size of the clipped bounding box.

    Args:
        cutmix_lambda: Lambda param from cutmix, used to set the area of the box.
        x: input tensor of shape (B, d1, d2, ..., dn), B is batch size, d1-dn
            are feature dimensions.
        bbox: (x1, y1, x2, y2) coordinates of the boundind box, obeying x2 > x1, y2 > y1.

    Returns:
        adjusted_lambda: Rescaled cutmix_lambda to account for part of the bounding box
            being potentially out of bounds of the input.
    """
    rx, ry, rw, rh = bbox[0], bbox[1], bbox[2], bbox[3]
    adjusted_lambda = 1 - ((rw - rx) * (rh - ry) / (x.size()[-1] * x.size()[-2]))
    return adjusted_lambda<|MERGE_RESOLUTION|>--- conflicted
+++ resolved
@@ -56,24 +56,16 @@
             are feature dimensions.
         y (Tensor): target tensor of shape (B, f1, f2, ..., fm), B is batch size, f1-fn
             are possible target dimensions.
-<<<<<<< HEAD
-        n_classes: total number of classes.
-        alpha: parameter for the beta distribution of the cutmix region size.
-        cutmix_lambda: optional, fixed size of cutmix region.
-        bbox: optional, predetermined (rx1, ry1, rx2, ry2) coords of the bounding box.
-        indices: Permutation of the batch indices `1..B`. Used
-            for permuting without randomness.
-        uniform_sampling (bool, optional): If true, sample the bounding box such that each pixel
-            has an equal probability of being mixed. If false, defaults to the
-            sampling used in the original paper implementation. Default: False
-=======
+
         n_classes (int): total number of classes.
         alpha (float, optional): parameter for the beta distribution of the cutmix region size. Default: ``1``.
         cutmix_lambda (float, optional): fixed size of cutmix region. Default: ``None``.
         bbox (tuple, optional): predetermined (rx1, ry1, rx2, ry2) coords of the bounding box. Default: ``None``.
         indices (Tensor, optional): Permutation of the batch indices `1..B`. Used
             for permuting without randomness. Default: ``None``.
->>>>>>> 42599682
+        uniform_sampling (bool, optional): If true, sample the bounding box such that each pixel
+            has an equal probability of being mixed. If false, defaults to the
+            sampling used in the original paper implementation. Default: False
 
     Returns:
         X_cutmix: batch of inputs after cutmix has been applied.
