# Copyright 2022 MosaicML Composer authors
# SPDX-License-Identifier: Apache-2.0

"""Core Exponential Moving Average (EMA) classes and functions."""

from __future__ import annotations

import copy
import itertools
import logging
from typing import Any, Dict, Optional

import torch

from composer.callbacks.checkpoint_saver import CheckpointSaver
from composer.core import Algorithm, Event, State, Time, TimeUnit
from composer.loggers import Logger

log = logging.getLogger(__name__)

__all__ = ['EMA', 'compute_ema']


def compute_ema(model: torch.nn.Module, ema_model: torch.nn.Module, smoothing: float = 0.99):
    r"""Updates the weights of ``ema_model`` to be closer to the weights of ``model``
    according to an exponential weighted average. Weights are updated according to

    .. math::
        W_{ema_model}^{(t+1)} = smoothing\times W_{ema_model}^{(t)}+(1-smoothing)\times W_{model}^{(t)}

    The update to ``ema_model`` happens in place.

    The half life of the weights for terms in the average is given by

    .. math::
        t_{1/2} = -\frac{\log(2)}{\log(smoothing)}

    Therefore, to set smoothing to obtain a target half life, set smoothing according to

    .. math::
        smoothing = \exp\left[-\frac{\log(2)}{t_{1/2}}\right]

    Args:
        model (torch.nn.Module): the model containing the latest weights to use to update the moving average weights.
        ema_model (torch.nn.Module): the model containing the moving average weights to be updated.
        smoothing (float, optional): the coefficient representing the degree to which older observations are kept.
            Must be in the interval :math:`(0, 1)`. Default: ``0.99``.

    Example:
        .. testcode::

                import composer.functional as cf
                from torchvision import models
                model = models.resnet50()
                ema_model = models.resnet50()
                cf.compute_ema(model, ema_model, smoothing=0.9)
    """
    with torch.no_grad():
        model_params = itertools.chain(model.parameters(), model.buffers())
        ema_model_params = itertools.chain(ema_model.parameters(), ema_model.buffers())

        for ema_param, model_param in zip(ema_model_params, model_params):
            model_param = model_param.detach()
            ema_param.copy_(ema_param * smoothing + (1. - smoothing) * model_param)


class EMA(Algorithm):
    r"""Maintains a shadow model with weights that follow the exponential moving average of the trained model weights.

    Weights are updated according to

    .. math::
        W_{ema_model}^{(t+1)} = smoothing\times W_{ema_model}^{(t)}+(1-smoothing)\times W_{model}^{(t)}

    Where the smoothing is determined from ``half_life`` according to

    .. math::
        smoothing = \exp\left[-\frac{\log(2)}{t_{1/2}}\right]

    Model evaluation is done with the moving average weights, which can result in better generalization. Because of the
    shadow models, EMA triples the model's memory consumption. Note that this does not mean that the total memory
    required doubles, since stored activations and the optimizer state are not duplicated. EMA also uses a small
    amount of extra compute to update the moving average weights.

    See the :doc:`Method Card </method_cards/ema>` for more details.

    Args:
        half_life (str, optional): The time string specifying the half life for terms in the average. A longer half
            life means old information is remembered longer, a shorter half life means old information is discared
            sooner. A half life of ``0`` means no averaging is done, an infinite half life means no update is done.
            Currently only units of epoch ('ep') and batch ('ba'). Value must be an integer. Cannot be used if
            ``smoothing`` is also specified. Default: ``"None"``.
        smoothing (float, optional): The coefficient representing the degree to which older observations are kept.
            Must be in the interval :math:`(0, 1)`. Cannot be used if ``half_life`` also specified. This value will
            not be adjusted if ``update_interval`` is changed. Default: ``None``.
        ema_start (str, optional): The time string denoting the amount of training completed before EMA begins.
            Currently only units of duration ('dur') and epoch ('ep') are supported. Default: ``'0.0dur'``.
        update_interval (str, optional): The time string specifying the period at which updates are done. For example,
            an ``update_interval='1ep'`` means updates are done every epoch, while ``update_interval='10ba'`` means
            updates are done once every ten batches. Units must match the units used to specify ``half_life`` if not
            using ``smoothing``. If not specified, ``update_interval`` will default to ``1`` in the units of
            ``half_life``, or ``"1ba"`` if ``smoothing`` is specified. Value must be an integer. Default: ``None``.

    Example:
        .. testcode::

            from composer.algorithms import EMA
            algorithm = EMA(half_life='50ba', update_interval='1ba')
            trainer = Trainer(
                model=model,
                train_dataloader=train_dataloader,
                eval_dataloader=eval_dataloader,
                max_duration="1ep",
                algorithms=[algorithm],
                optimizers=[optimizer]
            )
    """

    def __init__(self,
                 half_life: Optional[str] = None,
                 smoothing: Optional[float] = None,
                 ema_start: str = '0.0dur',
                 update_interval: Optional[str] = None):
        self.ema_model = None
        self.training_model = None
        self.ema_weights_active = False
        self.ema_started = False
        self.serialized_attributes = ['ema_model', 'training_model', 'ema_weights_active', 'ema_started']

        # Verify that either half_life or smoothing has been specified
        if half_life is None and smoothing is None:
            raise ValueError(f'Either half_life or smoothing must be specified')

        # Verify that only one of half_life or smoothing has been specified
        if half_life is not None and smoothing is not None:
            raise ValueError(f'Only one of  half_life or smoothing can be specified')

        # Check timestrings are parsable and convert into time object
        if half_life is not None:
            self.half_life = Time.from_timestring(half_life)

        # Convert start time to a time object
        self.ema_start = Time.from_timestring(ema_start)

        # Create the update interval if none is specified
        if update_interval is None:
            if self.half_life:
                self.update_interval = Time(1, self.half_life.unit)
            else:
                self.update_interval = Time(1, TimeUnit.BATCH)
        elif type(update_interval) is str:
            self.update_interval = Time.from_timestring(update_interval)
        else:
            raise ValueError(f'update_interval must be None or a time string.')

        # Verify that the units of half_life and update_interval are compatible if necessary
        if half_life is not None and self.half_life.unit != self.update_interval.unit:
            raise ValueError(f'Units of half_life and update_interval must match.')

        # Verify that the time strings have supported units.
        if self.update_interval.unit not in [TimeUnit.BATCH, TimeUnit.EPOCH]:
            raise ValueError(f'Invalid time unit for parameter update_interval: '
                             f'{self.update_interval.unit}')

        # Calculate the appropriate weighting for the moving average
        if smoothing is None and self.half_life:
            self.smoothing = 2**(-(self.update_interval.value / self.half_life.value))
        else:
            self.smoothing = smoothing

        # Construct the appropriate matching events
        self.match_events = [Event.FIT_START, Event.BATCH_START, Event.EVAL_START, Event.EVAL_END]
        self.checkpoint_events = [Event.BATCH_CHECKPOINT, Event.EPOCH_CHECKPOINT]
        if self.update_interval.unit == TimeUnit.BATCH:
            self.update_event = Event.BATCH_END
        elif self.update_interval.unit == TimeUnit.EPOCH:
            self.update_event = Event.EPOCH_END

    def _should_start(self, state: State) -> bool:
        if self.ema_start.unit == TimeUnit.DURATION:
            current_time = state.get_elapsed_duration()
            if current_time is not None:
                should_start = (self.ema_start <= current_time)
            else:
                should_start = False
        else:
            current_time = state.timestamp.get(self.ema_start.unit).value
            should_start = (self.ema_start.value <= current_time)

        return should_start

    def match(self, event: Event, state: State) -> bool:
        # Always run on init
        if event == Event.INIT:
            return True

        # Check if ema should start running, and if so reinitialize models
        if event == self.update_event and self.ema_started is False and self._should_start(state):
            self.ema_model = copy.deepcopy(state.model)
            self.training_model = copy.deepcopy(state.model)
            self.ema_started = True

        # Match on checkpointing events if a checkpoint is to be saved
        if event in [Event.BATCH_CHECKPOINT, Event.EPOCH_CHECKPOINT] and self.ema_started:
            checkpoint_savers = [cb for cb in state.callbacks if isinstance(cb, CheckpointSaver)]
            for checkpoint_saver in checkpoint_savers:
                if checkpoint_saver.save_interval(state, event) is True:
                    return True

        # Otherwise, always run on some events after ema has started
        if event in self.match_events and self.ema_started:
            return True

        # Conditionally run on the update event if ema has started
        if event == self.update_event and self.ema_started:
            return (state.timestamp.get(self.update_interval.unit).value % self.update_interval.value == 0)

        return False

    def apply(self, event: Event, state: State, logger: Logger) -> None:
        assert isinstance(self.update_interval, Time)
        assert isinstance(self.smoothing, float)

        if event == Event.INIT:
            # Create the models so that the checkpoints can be loaded
            self.ema_model = copy.deepcopy(state.model)
            self.training_model = copy.deepcopy(state.model)

        assert self.ema_model is not None
        assert self.training_model is not None

        if event == Event.FIT_START:
            # Ensure that params are on the right device if a checkpoint has been loaded
            _move_params_to_device(model=self.ema_model, destination_model=state.model)
            _move_params_to_device(model=self.training_model, destination_model=state.model)

        if event == Event.BATCH_START and self.ema_weights_active:
            # Ensure the model being trained has the correct weights
            _copy_params(source_model=self.training_model, destination_model=state.model)
            self.ema_weights_active = False

        if event in [Event.BATCH_END, Event.EPOCH_END]:
            # Update the ema model
            compute_ema(state.model, self.ema_model, smoothing=self.smoothing)

        if event == Event.EVAL_START and self.ema_weights_active is False:
            # Swap out the training model for the ema model in state
            _copy_params(source_model=state.model, destination_model=self.training_model)
            _copy_params(source_model=self.ema_model, destination_model=state.model)
            self.ema_weights_active = True

        if event == Event.EVAL_END:
            # Swap out the ema model for the training model in state
            _copy_params(source_model=self.training_model, destination_model=state.model)
            self.ema_weights_active = False

        if event in self.checkpoint_events and self.ema_weights_active is False:
            # Swap the training model out for the ema model for checkpointing
            _copy_params(source_model=state.model, destination_model=self.training_model)
            _copy_params(source_model=self.ema_model, destination_model=state.model)
            self.ema_weights_active = True

<<<<<<< HEAD
    def state_dict(self) -> Dict[str, Any]:
        state_dict = {}
=======
        Args:
            model (torch.nn.Module): the model to convert into the ema model.

        Returns:
            torch.nn.Module: The input model with parameters and buffers replaced
                with the averaged parameters and buffers.
        """
        if self.ema_model is None:
            raise AttributeError('ema model has not been initialized yet')

        _copy_model(self.ema_model, model)
        return model

    def state_dict(self) -> Dict[str, ShadowModel]:
        state_dict = super().state_dict()
>>>>>>> 45cdd9fd
        for attribute_name in self.serialized_attributes:
            if attribute_name in ['ema_model', 'training_model']:
                model = getattr(self, attribute_name)
                state_dict[attribute_name] = model.state_dict()
            else:
                state_dict[attribute_name] = getattr(self, attribute_name)
        return state_dict

    def load_state_dict(self, state: Dict[str, Any], strict: bool = False):
        for attribute_name, serialized_value in state.items():
<<<<<<< HEAD
            if attribute_name == 'ema_model' and self.ema_model is not None:
                self.ema_model.load_state_dict(serialized_value)
            elif attribute_name == 'training_model' and self.training_model is not None:
                self.training_model.load_state_dict(serialized_value)
            else:
                setattr(self, attribute_name, serialized_value)
=======
            if attribute_name != 'repr':  # skip attribute added by parent class
                self.load_shadow_model(attribute_name, serialized_value['parameters'], serialized_value['buffers'])


class ShadowModel:
    """A shadow model that tracks parameters and buffers from an original source model.

    Args:
        model (torch.nn.Module): the source model containing the parameters and buffers to shadow.
    """

    def __init__(self, model: Union[None, torch.nn.Module]):
        if model is not None:
            self.param_list = [copy.deepcopy(p.data) for p in model.parameters()]
            self.buffer_list = [copy.deepcopy(b.data) for b in model.buffers()]
        else:
            self.param_list = []
            self.buffer_list = []

    def parameters(self):
        return self.param_list

    def buffers(self):
        return self.buffer_list


T_Model = Union[torch.nn.Module, ShadowModel]
>>>>>>> 45cdd9fd


def _copy_params(source_model: torch.nn.Module, destination_model: torch.nn.Module):
    """Copies parameters and buffers from ``source_model`` to ``destination_model``."""
    with torch.no_grad():
        source_params = itertools.chain(source_model.parameters(), source_model.buffers())
        destination_params = itertools.chain(destination_model.parameters(), destination_model.buffers())

        for source_param, destination_param in zip(source_params, destination_params):
            destination_param.data = source_param.data


def _move_params_to_device(model: torch.nn.Module, destination_model: torch.nn.Module):
    """Ensures the parameters of a model are on the same device as a destination model."""
    with torch.no_grad():
        destination_params = destination_model.parameters()
        params = model.parameters()
        model.param_list = [s.to(d.device) for s, d in zip(params, destination_params)]

        destination_buffers = destination_model.buffers()
        buffers = model.buffers()
        model.buffer_list = [s.to(d.device) for s, d in zip(buffers, destination_buffers)]<|MERGE_RESOLUTION|>--- conflicted
+++ resolved
@@ -260,26 +260,8 @@
             _copy_params(source_model=self.ema_model, destination_model=state.model)
             self.ema_weights_active = True
 
-<<<<<<< HEAD
     def state_dict(self) -> Dict[str, Any]:
-        state_dict = {}
-=======
-        Args:
-            model (torch.nn.Module): the model to convert into the ema model.
-
-        Returns:
-            torch.nn.Module: The input model with parameters and buffers replaced
-                with the averaged parameters and buffers.
-        """
-        if self.ema_model is None:
-            raise AttributeError('ema model has not been initialized yet')
-
-        _copy_model(self.ema_model, model)
-        return model
-
-    def state_dict(self) -> Dict[str, ShadowModel]:
         state_dict = super().state_dict()
->>>>>>> 45cdd9fd
         for attribute_name in self.serialized_attributes:
             if attribute_name in ['ema_model', 'training_model']:
                 model = getattr(self, attribute_name)
@@ -290,42 +272,13 @@
 
     def load_state_dict(self, state: Dict[str, Any], strict: bool = False):
         for attribute_name, serialized_value in state.items():
-<<<<<<< HEAD
-            if attribute_name == 'ema_model' and self.ema_model is not None:
-                self.ema_model.load_state_dict(serialized_value)
-            elif attribute_name == 'training_model' and self.training_model is not None:
-                self.training_model.load_state_dict(serialized_value)
-            else:
-                setattr(self, attribute_name, serialized_value)
-=======
             if attribute_name != 'repr':  # skip attribute added by parent class
-                self.load_shadow_model(attribute_name, serialized_value['parameters'], serialized_value['buffers'])
-
-
-class ShadowModel:
-    """A shadow model that tracks parameters and buffers from an original source model.
-
-    Args:
-        model (torch.nn.Module): the source model containing the parameters and buffers to shadow.
-    """
-
-    def __init__(self, model: Union[None, torch.nn.Module]):
-        if model is not None:
-            self.param_list = [copy.deepcopy(p.data) for p in model.parameters()]
-            self.buffer_list = [copy.deepcopy(b.data) for b in model.buffers()]
-        else:
-            self.param_list = []
-            self.buffer_list = []
-
-    def parameters(self):
-        return self.param_list
-
-    def buffers(self):
-        return self.buffer_list
-
-
-T_Model = Union[torch.nn.Module, ShadowModel]
->>>>>>> 45cdd9fd
+                if attribute_name == 'ema_model' and self.ema_model is not None:
+                    self.ema_model.load_state_dict(serialized_value)
+                elif attribute_name == 'training_model' and self.training_model is not None:
+                    self.training_model.load_state_dict(serialized_value)
+                else:
+                    setattr(self, attribute_name, serialized_value)
 
 
 def _copy_params(source_model: torch.nn.Module, destination_model: torch.nn.Module):
