# Copyright 2022 MosaicML Composer authors
# SPDX-License-Identifier: Apache-2.0

"""Logger Hyperparameter classes.

Attributes:
    logger_registry (Dict[str, Type[LoggerDestinationHparams]]): The registry of all known
        :class:`.LoggerDestinationHparams`.
"""
from __future__ import annotations

from abc import ABC, abstractmethod
from dataclasses import asdict, dataclass
from typing import Any, Dict, List, Optional

import yahp as hp

from composer.loggers.file_logger import FileLogger
from composer.loggers.in_memory_logger import InMemoryLogger
from composer.loggers.logger import LogLevel
from composer.loggers.logger_destination import LoggerDestination
from composer.loggers.object_store_logger import ObjectStoreLogger
from composer.loggers.progress_bar_logger import ProgressBarLogger
from composer.loggers.wandb_logger import WandBLogger
from composer.utils import ObjectStoreHparams, import_object

__all__ = [
    "FileLoggerHparams",
    "InMemoryLoggerHparams",
    "LoggerDestinationHparams",
    "ProgressBarLoggerHparams",
    "WandBLoggerHparams",
    "ObjectStoreLoggerHparams",
    "logger_registry",
]


@dataclass
class LoggerDestinationHparams(hp.Hparams, ABC):
    """Base class for logger callback hyperparameters.

    Logger parameters that are added to :class:`~.trainer_hparams.TrainerHparams` (e.g. via YAML or the CLI) are
    initialized in the training loop.
    """

    @abstractmethod
    def initialize_object(self) -> LoggerDestination:
        """Initializes the logger."""
        pass


@dataclass
class FileLoggerHparams(LoggerDestinationHparams):
    """:class:`~composer.loggers.file_logger.FileLogger`
    hyperparameters.

    See :class:`~composer.loggers.file_logger.FileLogger` for documentation.

    Args:
        filename (str, optional): See :class:`~composer.loggers.file_logger.FileLogger`.
        artifact_name (str, optional): See :class:`~composer.loggers.file_logger.FileLogger`.
        capture_stdout (bool, optional): See :class:`~composer.loggers.file_logger.FileLogger`.
        capture_stderr (bool, optional): See :class:`~composer.loggers.file_logger.FileLogger`.
        buffer_size (int, optional): See
            :class:`~composer.loggers.file_logger.FileLogger`.
        log_level (LogLevel, optional): See
            :class:`~composer.loggers.file_logger.FileLogger`.
        log_interval (int, optional): See
            :class:`~composer.loggers.file_logger.FileLogger`.
        flush_interval (int, optional): See
            :class:`~composer.loggers.file_logger.FileLogger`.
    """
    log_level: LogLevel = hp.optional("The maximum verbosity to log. Default: EPOCH", default=LogLevel.EPOCH)
    filename: str = hp.optional("Filename format string for the logfile.", default='{run_name}/logs-rank{rank}.txt')
    artifact_name: Optional[str] = hp.optional("Artifact name format string for the logfile.", default=None)
    capture_stdout: bool = hp.optional("Whether to capture writes to `stdout`", default=True)
    capture_stderr: bool = hp.optional("Whether to capture writes to `stderr`", default=True)
    buffer_size: int = hp.optional("Number of bytes to buffer. Defaults to 1 for line-buffering. "
                                   "See https://docs.python.org/3/library/functions.html#open",
                                   default=1)  # line buffering. Python's default is -1.
    flush_interval: int = hp.optional(
        "Frequency to flush the file, relative to the ``log_level``. "
        "Defaults to 100 of the unit of ``log_level``.",
        default=100)
    log_interval: int = hp.optional(
        "Frequency to record log messages, relative to the ``log_level``."
        "Defaults to 1 (record all messages).",
        default=1)

    def initialize_object(self) -> FileLogger:
        return FileLogger(**asdict(self))


@dataclass
class WandBLoggerHparams(LoggerDestinationHparams):
    """:class:`~composer.loggers.wandb_logger.WandBLogger` hyperparameters.

    Args:
        project (str, optional): WandB project name.
        group (str, optional): WandB group name.
        name (str, optional): WandB run name.
            If not specified, the :attr:`.Logger.run_name` will be used.
        entity (str, optional): WandB entity name.
        tags (str, optional): WandB tags, comma-separated.
        config (Dict[str, Any], optional): WandB run configuration.
        flatten_config (bool, optional): Whether to flatten the run config. (default: ``False``)
        log_artifacts (bool, optional): See :class:`~composer.loggers.wandb_logger.WandBLogger`.
        rank_zero_only (bool, optional): See :class:`~composer.loggers.wandb_logger.WandBLogger`.
        extra_init_params (dict, optional): See
            :class:`~composer.loggers.wandb_logger.WandBLogger`.
    """

    project: Optional[str] = hp.optional(doc="wandb project name", default=None)
    group: Optional[str] = hp.optional(doc="wandb group name", default=None)
    name: Optional[str] = hp.optional(doc="wandb run name", default=None)
    entity: Optional[str] = hp.optional(doc="wandb entity", default=None)
    tags: Optional[str] = hp.optional(doc="wandb tags comma separated", default=None)
    log_artifacts: bool = hp.optional(doc="Whether to log artifacts", default=False)
    rank_zero_only: bool = hp.optional("Whether to log on rank zero only", default=True)
    extra_init_params: Dict[str, Any] = hp.optional(doc="wandb parameters", default_factory=dict)
    config: Dict[str, Any] = hp.optional(doc="Wandb run configuration", default_factory=dict)
    flatten_config: bool = hp.optional(
        doc="Whether to flatten the config, which can make nested fields easier to visualize and query.", default=False)

    def initialize_object(self) -> WandBLogger:
        tags = None
        if self.tags is not None:
            tags = list(set([x.strip() for x in self.tags.split(",") if x.strip() != ""]))

        config_dict = self.config

        if "config" in self.extra_init_params:
            config_dict = self.extra_init_params["config"]

        if self.flatten_config:
<<<<<<< HEAD
            config_dict = self._flatten_dict(config_dict)
=======
            config_dict = self._flatten_dict(config_dict, prefix=[])
>>>>>>> f5f02ed8

        init_params = {
            "project": self.project,
            "name": self.name,
            "group": self.group,
            "entity": self.entity,
            "tags": tags,
            "config": config_dict,
        }
        init_params.update(self.extra_init_params)
        return WandBLogger(
            log_artifacts=self.log_artifacts,
            rank_zero_only=self.rank_zero_only,
            init_params=init_params,
        )

    @classmethod
    def _flatten_dict(cls, data: Dict[str, Any], prefix: List[str]) -> Dict[str, Any]:
        """Flattens a dictionary with list or sub dicts to have dot syntax.

        .. testcode::

            >>> config = {
            ...     "sub_dict":{
            ...         "sub_list":[
            ...             "sub_sub_dict":{
            ...                 "foo": 0,
            ...                 "bar": "baz"
            ...             }
            ...          ]
            ...     },
            ...     "hello": "world"
            ... }
            >>> _flatten_dict(config)
            {
                'sub_dict.sub_list.sub_sub_dict.foo': 0,
                'sub_dict.sub_list.sub_sub_dict.bar': 'baz',
                'hello': 'world',
            }
        """
        all_items = {}
        for key, val in data.items():
            key_items = list(prefix) + [key]
            key_name = ".".join(key_items)
            if isinstance(val, dict):
                all_items.update(cls._flatten_dict(val, key_items))
            elif isinstance(val, list):
                found_sub_dicts = False
                for item in val:
                    if isinstance(item, dict):
                        found_sub_dicts = True
                        for sub_key, sub_val in item.items():
                            if isinstance(sub_val, dict):
                                all_items.update(cls._flatten_dict(sub_val, key_items + [sub_key]))
                            else:
                                all_items.update({sub_key: sub_val})
                if not found_sub_dicts:
                    all_items[key_name] = val
            else:
                all_items[key_name] = val
        return all_items


@dataclass
class ProgressBarLoggerHparams(LoggerDestinationHparams):
    """:class:`~composer.loggers.progress_bar_logger.ProgressBarLogger`
    hyperparameters.

    .. deprecated:: 0.6.0

        This class is deprecated. Instead, please specify the :class:`.ProgressBarLogger` arguments
        directly in the :class:`~composer.trainer.trainer_hparams.TrainerHparams`. This class will be removed
        in v0.7.0.

    Args:
        progress_bar (bool, optional): See :class:`.ProgressBarLogger`.
        log_to_console (bool, optional): See :class:`.ProgressBarLogger`.
        console_log_level (bool, optional): See :class:`.ProgressBarLogger`.
        stream (bool, optional): See :class:`.ProgressBarLogger`.
    """

    progress_bar: bool = hp.optional("Whether to show a progress bar.", default=True)
    log_to_console: Optional[bool] = hp.optional("Whether to print log statements to the console.", default=None)
    console_log_level: LogLevel = hp.optional("The maximum log level.", default=LogLevel.EPOCH)
    stream: str = hp.optional("The stream at which to write the progress bar and log statements.", default="stderr")

    def initialize_object(self) -> ProgressBarLogger:
        return ProgressBarLogger(
            progress_bar=self.progress_bar,
            log_to_console=self.log_to_console,
            console_log_level=self.console_log_level,
            stream=self.stream,
        )


@dataclass
class InMemoryLoggerHparams(LoggerDestinationHparams):
    """:class:`~composer.loggers.in_memory_logger.InMemoryLogger`
    hyperparameters.

    Args:
        log_level (str | LogLevel, optional):
            See :class:`~composer.loggers.in_memory_logger.InMemoryLogger`.
    """
    log_level: LogLevel = hp.optional("The maximum verbosity to log. Default: BATCH", default=LogLevel.BATCH)

    def initialize_object(self) -> LoggerDestination:
        return InMemoryLogger(log_level=self.log_level)


@dataclass
class ObjectStoreLoggerHparams(LoggerDestinationHparams):
    """:class:`~composer.loggers.in_memory_logger.InMemoryLogger`
    hyperparameters.

    Args:
        object_store_hparams (ObjectStoreHparams): The object store provider hparams.
        should_log_artifact (str, optional): The path to a filter function which returns whether an artifact should be
            logged. The path should be of the format ``path.to.module:filter_function_name``.

            The function should take (:class:`~composer.core.state.State`, :class:`.LogLevel`, ``<artifact name>``).
            The artifact name will be a string. The function should return a boolean indicating whether the artifact
            should be logged.

            .. seealso: :func:`composer.utils.import_helpers.import_object`

            Setting this parameter to ``None`` (the default) will log all artifacts.
        object_name (str, optional): See :class:`~composer.loggers.object_store_logger.ObjectStoreLogger`.
        config_artifact_name (str, optional): See :class:`~composer.loggers.object_store_logger.ObjectStoreLogger`.
        num_concurrent_uploads (int, optional): See :class:`~composer.loggers.object_store_logger.ObjectStoreLogger`.
        upload_staging_folder (str, optional): See :class:`~composer.loggers.object_store_logger.ObjectStoreLogger`.
        use_procs (bool, optional): See :class:`~composer.loggers.object_store_logger.ObjectStoreLogger`.
    """
    object_store_hparams: ObjectStoreHparams = hp.required("Object store provider hparams.")
    should_log_artifact: Optional[str] = hp.optional(
        "Path to a filter function which returns whether an artifact should be logged.", default=None)
    object_name: str = hp.optional("A format string for object names", default="{artifact_name}")
    config_artifact_name: Optional[str] = hp.optional(
        "Format string to describe how to store the training configuration.", default="{run_name}/config.yaml")
    num_concurrent_uploads: int = hp.optional("Maximum number of concurrent uploads.", default=4)
    use_procs: bool = hp.optional("Whether to perform file uploads in background processes (as opposed to threads).",
                                  default=True)
    upload_staging_folder: Optional[str] = hp.optional(
        "Staging folder for uploads. If not specified, will use a temporary directory.", default=None)

    def initialize_object(self) -> ObjectStoreLogger:
        return ObjectStoreLogger(
            provider=self.object_store_hparams.provider,
            container=self.object_store_hparams.container,
            provider_kwargs=self.object_store_hparams.get_provider_kwargs(),
            object_name=self.object_name,
            should_log_artifact=import_object(self.should_log_artifact)
            if self.should_log_artifact is not None else None,
            num_concurrent_uploads=self.num_concurrent_uploads,
            upload_staging_folder=self.upload_staging_folder,
            use_procs=self.use_procs,
        )


logger_registry = {
    "file": FileLoggerHparams,
    "wandb": WandBLoggerHparams,
    "progress_bar": ProgressBarLoggerHparams,
    "in_memory": InMemoryLoggerHparams,
    "object_store": ObjectStoreLoggerHparams,
}<|MERGE_RESOLUTION|>--- conflicted
+++ resolved
@@ -133,11 +133,7 @@
             config_dict = self.extra_init_params["config"]
 
         if self.flatten_config:
-<<<<<<< HEAD
-            config_dict = self._flatten_dict(config_dict)
-=======
             config_dict = self._flatten_dict(config_dict, prefix=[])
->>>>>>> f5f02ed8
 
         init_params = {
             "project": self.project,
